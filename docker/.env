# The type of doc engine to use.
# Available options:
# - `elasticsearch` (default)
# - `infinity` (https://github.com/infiniflow/infinity)
# - `opensearch` (https://github.com/opensearch-project/OpenSearch)
DOC_ENGINE=${DOC_ENGINE:-elasticsearch}

# ------------------------------
# docker env var for specifying vector db type at startup
# (based on the vector db type, the corresponding docker
# compose profile will be used)
# ------------------------------
COMPOSE_PROFILES=${DOC_ENGINE}

# The version of Elasticsearch.
STACK_VERSION=8.11.3

# The hostname where the Elasticsearch service is exposed
ES_HOST=es01

# The port used to expose the Elasticsearch service to the host machine,
# allowing EXTERNAL access to the service running inside the Docker container.
ES_PORT=1200

<<<<<<< HEAD
# The password for Elasticsearch.
=======
# The password for Elasticsearch. 
>>>>>>> 41b59cc6
ELASTIC_PASSWORD=infini_rag_flow

# the hostname where OpenSearch service is exposed, set it not the same as elasticsearch
OS_PORT=1201

# The hostname where the OpenSearch service is exposed
OS_HOST=opensearch01

# The password for OpenSearch.
# At least one uppercase letter, one lowercase letter, one digit, and one special character
OPENSEARCH_PASSWORD=infini_rag_flow_OS_01

# The port used to expose the Kibana service to the host machine,
# allowing EXTERNAL access to the service running inside the Docker container.
KIBANA_PORT=6601
KIBANA_USER=rag_flow
KIBANA_PASSWORD=infini_rag_flow

# The maximum amount of the memory, in bytes, that a specific Docker container can use while running.
# Update it according to the available memory in the host machine.
MEM_LIMIT=8073741824

# The hostname where the Infinity service is exposed
INFINITY_HOST=infinity

# Port to expose Infinity API to the host
INFINITY_THRIFT_PORT=23817
INFINITY_HTTP_PORT=23820
INFINITY_PSQL_PORT=5432

# The password for MySQL.
MYSQL_PASSWORD=infini_rag_flow
# The hostname where the MySQL service is exposed
MYSQL_HOST=mysql
# The database of the MySQL service to use
MYSQL_DBNAME=rag_flow
# The port used to expose the MySQL service to the host machine,
# allowing EXTERNAL access to the MySQL database running inside the Docker container.
MYSQL_PORT=5455

# The hostname where the MinIO service is exposed
MINIO_HOST=minio
<<<<<<< HEAD

# The port used to expose the MinIO console interface to the host machine,
# allowing EXTERNAL access to the web-based console running inside the Docker container.
MINIO_CONSOLE_PORT=9001
# The port used to expose the MinIO API service to the host machine,
# allowing EXTERNAL access to the MinIO object storage service running inside the Docker container.
=======
# The port used to expose the MinIO console interface to the host machine, 
# allowing EXTERNAL access to the web-based console running inside the Docker container. 
MINIO_CONSOLE_PORT=9001
# The port used to expose the MinIO API service to the host machine, 
# allowing EXTERNAL access to the MinIO object storage service running inside the Docker container. 
>>>>>>> 41b59cc6
MINIO_PORT=9000
# The username for MinIO.
# When updated, you must revise the `minio.user` entry in service_conf.yaml accordingly.
MINIO_USER=rag_flow
# The password for MinIO.
# When updated, you must revise the `minio.password` entry in service_conf.yaml accordingly.
MINIO_PASSWORD=infini_rag_flow

# The hostname where the Redis service is exposed
REDIS_HOST=redis
# The port used to expose the Redis service to the host machine,
# allowing EXTERNAL access to the Redis service running inside the Docker container.
REDIS_PORT=6379
# The password for Redis.
REDIS_PASSWORD=infini_rag_flow

# The port used to expose RAGFlow's HTTP API service to the host machine,
# allowing EXTERNAL access to the service running inside the Docker container.
SVR_HTTP_PORT=9380

# The RAGFlow Docker image to download.
# Defaults to the v0.18.0-slim edition, which is the RAGFlow Docker image without embedding models.
RAGFLOW_IMAGE=infiniflow/ragflow:v0.18.0-slim
#
# To download the RAGFlow Docker image with embedding models, uncomment the following line instead:
# RAGFLOW_IMAGE=infiniflow/ragflow:v0.18.0
#
# The Docker image of the v0.18.0 edition includes built-in embedding models:
#   - BAAI/bge-large-zh-v1.5
#   - maidalun1020/bce-embedding-base_v1
#

# If you cannot download the RAGFlow Docker image:
#
# - For the `nightly-slim` edition, uncomment either of the following:
# RAGFLOW_IMAGE=swr.cn-north-4.myhuaweicloud.com/infiniflow/ragflow:nightly-slim
# RAGFLOW_IMAGE=registry.cn-hangzhou.aliyuncs.com/infiniflow/ragflow:nightly-slim
#
# - For the `nightly` edition, uncomment either of the following:
# RAGFLOW_IMAGE=swr.cn-north-4.myhuaweicloud.com/infiniflow/ragflow:nightly
# RAGFLOW_IMAGE=registry.cn-hangzhou.aliyuncs.com/infiniflow/ragflow:nightly

# The local time zone.
TIMEZONE='Asia/Shanghai'

# Uncomment the following line if you have limited access to huggingface.co:
# HF_ENDPOINT=https://hf-mirror.com

# Optimizations for MacOS
# Uncomment the following line if your operating system is MacOS:
# MACOS=1

# The maximum file size limit (in bytes) for each upload to your knowledge base or File Management.
# To change the 1GB file size limit, uncomment the line below and update as needed.
# MAX_CONTENT_LENGTH=1073741824
# After updating, ensure `client_max_body_size` in nginx/nginx.conf is updated accordingly.
# Note that neither `MAX_CONTENT_LENGTH` nor `client_max_body_size` sets the maximum size for files uploaded to an agent.
# See https://ragflow.io/docs/dev/begin_component for details.

# Log level for the RAGFlow's own and imported packages.
# Available levels:
# - `DEBUG`
# - `INFO` (default)
# - `WARNING`
# - `ERROR`
<<<<<<< HEAD
# For example, the following line changes the log level of `ragflow.es_conn` to `DEBUG`:
# LOG_LEVELS=ragflow.es_conn=DEBUG
LOG_LEVELS=ragflow.es_conn=INFO
=======
# For example, following line changes the log level of `ragflow.es_conn` to `DEBUG`:
# LOG_LEVELS=ragflow.es_conn=DEBUG
>>>>>>> 41b59cc6


# aliyun OSS configuration
# STORAGE_IMPL=OSS
# ACCESS_KEY=xxx
# SECRET_KEY=eee
# ENDPOINT=http://oss-cn-hangzhou.aliyuncs.com
# REGION=cn-hangzhou
# BUCKET=ragflow65536

# A user registration switch:
# - Enable registration: 1
# - Disable registration: 0
REGISTER_ENABLED=1

# Sandbox settings
# Important: To enable sandbox, you must re-declare the compose profiles. See hints at the end of file.
# Double check if you add `sandbox-executor-manager` to your `/etc/hosts`
# Pull the required base images before running:
#   docker pull infiniflow/sandbox-base-nodejs:latest
#   docker pull infiniflow/sandbox-base-python:latest
# Our default sandbox environments include:
#   - Node.js base image: includes axios
#   - Python base image: includes requests, numpy, and pandas
# Specify custom executor images below if you're using non-default environments.
# SANDBOX_ENABLED=1
# SANDBOX_HOST=sandbox-executor-manager
# SANDBOX_EXECUTOR_MANAGER_IMAGE=infiniflow/sandbox-executor-manager:latest
# SANDBOX_EXECUTOR_MANAGER_POOL_SIZE=3
# SANDBOX_BASE_PYTHON_IMAGE=infiniflow/sandbox-base-python:latest
# SANDBOX_BASE_NODEJS_IMAGE=infiniflow/sandbox-base-nodejs:latest
# SANDBOX_EXECUTOR_MANAGER_PORT=9385
# SANDBOX_ENABLE_SECCOMP=false

# Important: To enable sandbox, you must re-declare the compose profiles.
# 1. Comment out the COMPOSE_PROFILES line above.
# 2. Uncomment one of the following based on your chosen document engine:
#    - For Elasticsearch:
# COMPOSE_PROFILES=elasticsearch,sandbox
#    - For Infinity:
# COMPOSE_PROFILES=infinity,sandbox
#    - For OpenSearch:
# COMPOSE_PROFILES=opensearch,sandbox<|MERGE_RESOLUTION|>--- conflicted
+++ resolved
@@ -22,11 +22,7 @@
 # allowing EXTERNAL access to the service running inside the Docker container.
 ES_PORT=1200
 
-<<<<<<< HEAD
 # The password for Elasticsearch.
-=======
-# The password for Elasticsearch. 
->>>>>>> 41b59cc6
 ELASTIC_PASSWORD=infini_rag_flow
 
 # the hostname where OpenSearch service is exposed, set it not the same as elasticsearch
@@ -69,20 +65,13 @@
 
 # The hostname where the MinIO service is exposed
 MINIO_HOST=minio
-<<<<<<< HEAD
 
-# The port used to expose the MinIO console interface to the host machine,
-# allowing EXTERNAL access to the web-based console running inside the Docker container.
-MINIO_CONSOLE_PORT=9001
-# The port used to expose the MinIO API service to the host machine,
-# allowing EXTERNAL access to the MinIO object storage service running inside the Docker container.
-=======
 # The port used to expose the MinIO console interface to the host machine, 
 # allowing EXTERNAL access to the web-based console running inside the Docker container. 
 MINIO_CONSOLE_PORT=9001
 # The port used to expose the MinIO API service to the host machine, 
 # allowing EXTERNAL access to the MinIO object storage service running inside the Docker container. 
->>>>>>> 41b59cc6
+
 MINIO_PORT=9000
 # The username for MinIO.
 # When updated, you must revise the `minio.user` entry in service_conf.yaml accordingly.
@@ -148,15 +137,9 @@
 # - `INFO` (default)
 # - `WARNING`
 # - `ERROR`
-<<<<<<< HEAD
 # For example, the following line changes the log level of `ragflow.es_conn` to `DEBUG`:
 # LOG_LEVELS=ragflow.es_conn=DEBUG
 LOG_LEVELS=ragflow.es_conn=INFO
-=======
-# For example, following line changes the log level of `ragflow.es_conn` to `DEBUG`:
-# LOG_LEVELS=ragflow.es_conn=DEBUG
->>>>>>> 41b59cc6
-
 
 # aliyun OSS configuration
 # STORAGE_IMPL=OSS
